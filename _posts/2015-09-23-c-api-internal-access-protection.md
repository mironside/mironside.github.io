---
layout: post
title: C API Internal Access Protection
---

I like C style apis, they're simple and clean.  When I create an api I use an underscored prefix to group functions in the same api.

### C Time API
<<<<<<< HEAD
<div class="highlight"><pre><code class="language-c" data-lang="c">uint64_t Time_GetTicks();
=======
{% highlight cpp %}
uint64_t Time_GetTicks();
>>>>>>> 86ed8c47
uint64_t Time_GetTickFrequency();
</code></pre></div>

In the source file I group api data in a static anonymous struct instance named with the same prefix.

<<<<<<< HEAD
<div class="highlight"><pre><code class="language-c" data-lang="c">static struct {
=======
{% highlight cpp %}
static struct {
>>>>>>> 86ed8c47
	LARGE_INTEGER timeStart;
	LARGE_INTEGER timeFrequency;
} Time_;
</code></pre></div>

Including the underscore in the struct name makes it trivial to rename the entire api by find and replacing the underscored prefix 'Time\_'.  It's also nice for debugging and differentiates the api struct from any user facing type that might be returned by the api.  The File_ api might want to return a File pointer for example.

Api functions use this struct explicitly.

<<<<<<< HEAD
<div class="highlight"><pre><code class="language-c" data-lang="c">static void Time_Initialize()
=======
{% highlight cpp %}
static void Time_Initialize()
>>>>>>> 86ed8c47
{
	QueryPerformanceCounter(&Time_.timeStart);
	QueryPerformanceFrequency(&Time_.timeFrequency);
}

uint64_t Time_GetTicks()
{
	LARGE_INTEGER now;
	QueryPerformanceCounter(&now);
	return now.QuadPart - Time_.timeStart.QuadPart;
}

uint64_t Time_GetTickFrequency()
{
	return Time_.timeFrequency.QuadPart;
}
</code></pre></div>

This organization is clean and simple and the data is hidden inside the translation unit.  Pretty good, but it would be nice to protect the api data from being used outside the api functions inside the same translation unit.  This is especially handy for unity builds where everything is in the same translation unit.

The adjustment is simple: 1) make members private 2) make api functions friends

I prefer to use a class instead of a struct so members default to private without the noise of an extra private: statement.  Friend declarations simply follow the data declarations.  This has a nice effect of grouping everything in the api but with the downside of needing to redeclare the functions an extra time as friends.

### Access Protection
<<<<<<< HEAD
<div class="highlight"><pre><code class="language-c" data-lang="c">static class Time_ {
=======
{% highlight cpp %}
static class Time_ {
>>>>>>> 86ed8c47
	LARGE_INTEGER timeStart;
	LARGE_INTEGER timeFrequency;

	friend static void Time_Initialize();
	friend uint64_t Time_GetTicks();
	friend uint64_t Time_GetTickFrequency();
} Time_;

static void Time_Initialize()
{
	QueryPerformanceCounter(&Time_.timeStart);
	QueryPerformanceFrequency(&Time_.timeFrequency);
}

uint64_t Time_GetTicks()
{
	LARGE_INTEGER now;
	QueryPerformanceCounter(&now);
	return now.QuadPart - Time_.timeStart.QuadPart;
}

uint64_t Time_GetTickFrequency()
{
	return Time_.timeFrequency.QuadPart;
}
</code></pre></div>

The best part is that this has no effect on the organization of the rest of the C code.  You can add or remove data protection simply by changing the struct declaration.<|MERGE_RESOLUTION|>--- conflicted
+++ resolved
@@ -6,23 +6,14 @@
 I like C style apis, they're simple and clean.  When I create an api I use an underscored prefix to group functions in the same api.
 
 ### C Time API
-<<<<<<< HEAD
 <div class="highlight"><pre><code class="language-c" data-lang="c">uint64_t Time_GetTicks();
-=======
-{% highlight cpp %}
-uint64_t Time_GetTicks();
->>>>>>> 86ed8c47
 uint64_t Time_GetTickFrequency();
 </code></pre></div>
 
 In the source file I group api data in a static anonymous struct instance named with the same prefix.
 
-<<<<<<< HEAD
 <div class="highlight"><pre><code class="language-c" data-lang="c">static struct {
-=======
-{% highlight cpp %}
 static struct {
->>>>>>> 86ed8c47
 	LARGE_INTEGER timeStart;
 	LARGE_INTEGER timeFrequency;
 } Time_;
@@ -32,12 +23,7 @@
 
 Api functions use this struct explicitly.
 
-<<<<<<< HEAD
 <div class="highlight"><pre><code class="language-c" data-lang="c">static void Time_Initialize()
-=======
-{% highlight cpp %}
-static void Time_Initialize()
->>>>>>> 86ed8c47
 {
 	QueryPerformanceCounter(&Time_.timeStart);
 	QueryPerformanceFrequency(&Time_.timeFrequency);
@@ -63,12 +49,7 @@
 I prefer to use a class instead of a struct so members default to private without the noise of an extra private: statement.  Friend declarations simply follow the data declarations.  This has a nice effect of grouping everything in the api but with the downside of needing to redeclare the functions an extra time as friends.
 
 ### Access Protection
-<<<<<<< HEAD
 <div class="highlight"><pre><code class="language-c" data-lang="c">static class Time_ {
-=======
-{% highlight cpp %}
-static class Time_ {
->>>>>>> 86ed8c47
 	LARGE_INTEGER timeStart;
 	LARGE_INTEGER timeFrequency;
 
